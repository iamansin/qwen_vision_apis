--- conflicted
+++ resolved
@@ -1,108 +1,83 @@
-import logging
-import time
-from typing import List, Union
-from fastapi import FastAPI, UploadFile, File, HTTPException, Request
-import torch
-from PIL import Image
-import asyncio
-<<<<<<< HEAD
-from async_engine import AsyncEngine_Audio, AsyncEngine_Image
-from utils import process_image_file, ImageAnalysisRequest, ImageAnalysisResponse, SYSTEM_PROMPT, process_audio_file
-from contextlib import asynccontextmanager
-from utils import download_s3_folder
-
-=======
-from async_engine import AsyncEngine
-from utils import process_image_file, ImageAnalysisRequest, ImageAnalysisResponse, SYSTEM_PROMPT
-from contextlib import asynccontextmanager
->>>>>>> 1e885da0
-# Initialize logging
-logging.basicConfig(level=logging.INFO)
-logger = logging.getLogger(__name__)
-
-# Configuration
-MODEL_NAME = "Qwen/Qwen2-VL-2B-Instruct"
-WHISPER_MODEL_PATH =  download_s3_folder(bucket_name="speech-to-text-local-model", s3_folder="Speech_To_large_Model",
-                               local_folder="Speech_To_Text_Large_Model")
-MAX_IMAGE_SIZE = (1024, 1024)
-BATCH_SIZE = 5
-MAX_WAIT_TIME = 0.5
-
-@asynccontextmanager
-async def lifespan(app: FastAPI):
-<<<<<<< HEAD
-    
-    app.state.image_engine = AsyncEngine_Image(model_name=MODEL_NAME,
-                         system_prompt=SYSTEM_PROMPT,
-                         max_new_token=500,
-                         batch_size=BATCH_SIZE,
-                         max_wait_time=MAX_WAIT_TIME,
-                         )
-    
-    app.state.audio_engine = AsyncEngine_Audio(
-                         max_new_token=500,
-                         batch_size=BATCH_SIZE,
-                         max_wait_time=MAX_WAIT_TIME,
-                         whisper_model_path=WHISPER_MODEL_PATH
-                         )
-    
-    yield
-    
-    await asyncio.gather[app.state.audio_engine.shutdown(), app.state.image_engine.shutdown()]
-
-app = FastAPI(lifespan=lifespan)
-=======
-    # Initialize engine
-    global engine
-    engine = AsyncEngine(model_name = MODEL_NAME,
-                     system_prompt=SYSTEM_PROMPT, 
-                     max_new_token=500,
-                     batch_size=BATCH_SIZE, 
-                     max_wait_time=MAX_WAIT_TIME)
-    yield
-    await engine.shutdown()
-
-app = FastAPI(lifespan = lifespan)
->>>>>>> 1e885da0
-
-@app.post("/itt_endpoint", response_model=ImageAnalysisResponse)
-async def analyze_images(request: Request , images: Union[List[UploadFile], UploadFile] = File(...)):
-    """Single endpoint for image analysis. Returns request ID and results once completed."""
-    start_processing_time = time.time()
-    if not isinstance(images, list):
-        images = [images]
-    logger.info(f"Received {len(images)} images for analysis")
-    try:
-        pil_images = await asyncio.gather(*(process_image_file(image, MAX_IMAGE_SIZE) for image in images))
-        response = await request.app.state.image_engine.enqueue_request(pil_images)
-        response = ImageAnalysisResponse(response=response.get("response"),
-                                         request_id=response.get("request_id"),
-                                         request_processing_time=time.time() - start_processing_time)
-        return response
-    except Exception as e:
-        logger.error(f"Error processing images: {str(e)}")
-        raise HTTPException(status_code=500, detail="Error processing images")
-
-@app.post("/stt_endpoint")
-async def voice_prescription(request: Request, file: UploadFile = File(...)):
-    """Asynchronously process audio file and return transcription."""
-    try:
-        filepath = await process_audio_file(file)
-        response = await request.app.state.audio_engine.enqueue_audio_request(filepath)
-        return {"transcription": response.get("response"), "request_id": response.get("request_id")}
-    except HTTPException as he:
-        logger.error(f"HTTP error: {he.detail}")
-        raise
-    except Exception as e:
-        logger.error(f"Unexpected error: {str(e)}")
-        raise HTTPException(status_code=500, detail="Internal server error")
-
-if __name__ == "__main__":
-    import uvicorn
-    logger.info("Starting server...")
-<<<<<<< HEAD
-    uvicorn.run(app, host="0.0.0.0", port=7000)
-=======
-    uvicorn.run(app, host="0.0.0.0", port=5000)
-
->>>>>>> 1e885da0
+import logging
+import time
+from typing import List, Union
+from fastapi import FastAPI, UploadFile, File, HTTPException, Request
+import torch
+from PIL import Image
+import asyncio
+from async_engine import AsyncEngine_Audio, AsyncEngine_Image
+from utils import process_image_file, ImageAnalysisRequest, ImageAnalysisResponse, SYSTEM_PROMPT, process_audio_file
+from contextlib import asynccontextmanager
+from utils import download_s3_folder
+
+# Initialize logging
+logging.basicConfig(level=logging.INFO)
+logger = logging.getLogger(__name__)
+
+# Configuration
+MODEL_NAME = "Qwen/Qwen2-VL-2B-Instruct"
+WHISPER_MODEL_PATH =  download_s3_folder(bucket_name="speech-to-text-local-model", s3_folder="Speech_To_large_Model",
+                               local_folder="Speech_To_Text_Large_Model")
+MAX_IMAGE_SIZE = (1024, 1024)
+BATCH_SIZE = 5
+MAX_WAIT_TIME = 0.5
+
+@asynccontextmanager
+async def lifespan(app: FastAPI):
+    
+    app.state.image_engine = AsyncEngine_Image(model_name=MODEL_NAME,
+                         system_prompt=SYSTEM_PROMPT,
+                         max_new_token=500,
+                         batch_size=BATCH_SIZE,
+                         max_wait_time=MAX_WAIT_TIME,
+                         )
+    
+    app.state.audio_engine = AsyncEngine_Audio(
+                         max_new_token=500,
+                         batch_size=BATCH_SIZE,
+                         max_wait_time=MAX_WAIT_TIME,
+                         whisper_model_path=WHISPER_MODEL_PATH
+                         )
+    
+    yield
+    
+    await asyncio.gather[app.state.audio_engine.shutdown(), app.state.image_engine.shutdown()]
+
+app = FastAPI(lifespan=lifespan)
+
+@app.post("/itt_endpoint", response_model=ImageAnalysisResponse)
+async def analyze_images(request: Request , images: Union[List[UploadFile], UploadFile] = File(...)):
+    """Single endpoint for image analysis. Returns request ID and results once completed."""
+    start_processing_time = time.time()
+    if not isinstance(images, list):
+        images = [images]
+    logger.info(f"Received {len(images)} images for analysis")
+    try:
+        pil_images = await asyncio.gather(*(process_image_file(image, MAX_IMAGE_SIZE) for image in images))
+        response = await request.app.state.image_engine.enqueue_request(pil_images)
+        response = ImageAnalysisResponse(response=response.get("response"),
+                                         request_id=response.get("request_id"),
+                                         request_processing_time=time.time() - start_processing_time)
+        return response
+    except Exception as e:
+        logger.error(f"Error processing images: {str(e)}")
+        raise HTTPException(status_code=500, detail="Error processing images")
+
+@app.post("/stt_endpoint")
+async def voice_prescription(request: Request, file: UploadFile = File(...)):
+    """Asynchronously process audio file and return transcription."""
+    try:
+        filepath = await process_audio_file(file)
+        response = await request.app.state.audio_engine.enqueue_audio_request(filepath)
+        return {"transcription": response.get("response"), "request_id": response.get("request_id")}
+    except HTTPException as he:
+        logger.error(f"HTTP error: {he.detail}")
+        raise
+    except Exception as e:
+        logger.error(f"Unexpected error: {str(e)}")
+        raise HTTPException(status_code=500, detail="Internal server error")
+
+if __name__ == "__main__":
+    import uvicorn
+    logger.info("Starting server...")
+    uvicorn.run(app, host="0.0.0.0", port=7000)